--- conflicted
+++ resolved
@@ -27,11 +27,8 @@
 import org.readium.r2.navigator.R
 import org.readium.r2.navigator.RestorationNotSupportedException
 import org.readium.r2.navigator.VisualNavigator
-<<<<<<< HEAD
+import org.readium.r2.navigator.dummyPublication
 import org.readium.r2.navigator.extensions.normalizeLocator
-=======
-import org.readium.r2.navigator.dummyPublication
->>>>>>> 56e88caf
 import org.readium.r2.navigator.extensions.page
 import org.readium.r2.navigator.input.CompositeInputListener
 import org.readium.r2.navigator.input.InputListener
@@ -46,6 +43,8 @@
 import org.readium.r2.shared.publication.Locator
 import org.readium.r2.shared.publication.Publication
 import org.readium.r2.shared.publication.ReadingProgression as PublicationReadingProgression
+import org.readium.r2.shared.publication.services.isRestricted
+import org.readium.r2.shared.util.Url
 import org.readium.r2.shared.util.mediatype.MediaType
 
 /**
@@ -103,12 +102,12 @@
          * Used when Android restore the [PdfNavigatorFragment] after the process was killed. You need
          * to make sure the fragment is removed from the screen before `onResume` is called.
          */
-        fun <P : Configurable.Preferences<P>> createDummyFactory(
+        public fun <P : Configurable.Preferences<P>> createDummyFactory(
             pdfEngineProvider: PdfEngineProvider<*, P, *>
         ): FragmentFactory = createFragmentFactory {
             PdfNavigatorFragment(
                 publication = dummyPublication,
-                initialLocator = Locator(href = "#", type = "application/pdf"),
+                initialLocator = Locator(href = Url("#")!!, mediaType = MediaType.PDF),
                 initialPreferences = pdfEngineProvider.createEmptyPreferences(),
                 listener = null,
                 pdfEngineProvider = pdfEngineProvider
@@ -117,21 +116,14 @@
     }
 
     init {
-<<<<<<< HEAD
-        require(
-            publication.readingOrder.count() == 1 &&
-                publication.readingOrder.first().mediaType?.matches(MediaType.PDF) == true
-        ) { "[PdfNavigatorFragment] currently supports only publications with a single PDF for reading order" }
-=======
         require(!publication.isRestricted) { "The provided publication is restricted. Check that any DRM was properly unlocked using a Content Protection." }
 
         if (publication != dummyPublication) {
             require(
                 publication.readingOrder.count() == 1 &&
-                    publication.readingOrder.first().mediaType.matches(MediaType.PDF)
+                    publication.readingOrder.first().mediaType?.matches(MediaType.PDF) == true
             ) { "[PdfNavigatorFragment] currently supports only publications with a single PDF for reading order" }
         }
->>>>>>> 56e88caf
     }
 
     private val inputListener = CompositeInputListener()
@@ -207,9 +199,6 @@
         }
     }
 
-<<<<<<< HEAD
-    // Configurable
-=======
     override fun onResume() {
         super.onResume()
 
@@ -218,32 +207,7 @@
         }
     }
 
-    private suspend fun createPdfDocumentFragment(locator: Locator, settings: S): PdfDocumentFragment<S>? {
-        val link = publication.linkWithHref(locator.href) ?: return null
-
-        return try {
-            val pageIndex = (locator.locations.page ?: 1) - 1
-            pdfEngineProvider.createDocumentFragment(
-                PdfDocumentFragmentInput(
-                    publication = publication,
-                    link = link,
-                    initialPageIndex = pageIndex,
-                    settings = settings,
-                    listener = DocumentFragmentListener()
-                )
-            )
-        } catch (e: Exception) {
-            Timber.e(e, "Failed to load PDF resource ${link.href}")
-            listener?.onResourceLoadFailed(link, Resource.Exception.wrap(e))
-            null
-        }
-    }
-
-    private inner class DocumentFragmentListener : PdfDocumentFragment.Listener {
-        override fun onPageChanged(pageIndex: Int) {
-            viewModel.onPageChanged(pageIndex)
-        }
->>>>>>> 56e88caf
+    // Configurable
 
     override val settings: StateFlow<S> get() = viewModel.settings
 
