--- conflicted
+++ resolved
@@ -51,9 +51,11 @@
 import org.readium.r2.navigator.OverflowableNavigator
 import org.readium.r2.navigator.R
 import org.readium.r2.navigator.R2BasicWebView
+import org.readium.r2.navigator.RestorationNotSupportedException
 import org.readium.r2.navigator.SelectableNavigator
 import org.readium.r2.navigator.Selection
 import org.readium.r2.navigator.databinding.ReadiumNavigatorViewpagerBinding
+import org.readium.r2.navigator.dummyPublication
 import org.readium.r2.navigator.epub.EpubNavigatorViewModel.RunScriptCommand
 import org.readium.r2.navigator.epub.css.FontFamilyDeclaration
 import org.readium.r2.navigator.epub.css.MutableFontFamilyDeclaration
@@ -76,6 +78,7 @@
 import org.readium.r2.navigator.preferences.Configurable
 import org.readium.r2.navigator.preferences.FontFamily
 import org.readium.r2.navigator.preferences.ReadingProgression
+import org.readium.r2.navigator.util.createFragmentFactory
 import org.readium.r2.shared.DelicateReadiumApi
 import org.readium.r2.shared.ExperimentalReadiumApi
 import org.readium.r2.shared.extensions.tryOrLog
@@ -296,16 +299,11 @@
     private val readingOrder: List<Link> = readingOrder ?: publication.readingOrder
 
     private val positionsByReadingOrder: List<List<Locator>> =
-<<<<<<< HEAD
         if (readingOrder != null) {
             emptyList()
         } else {
             runBlocking { publication.positionsByReadingOrder() }
         }
-=======
-        if (readingOrder != null) emptyList()
-        else runBlocking { publication.positionsByReadingOrder() }
->>>>>>> 56e88caf
 
     internal lateinit var positions: List<Locator>
 
@@ -1107,20 +1105,7 @@
             paginationListener: PaginationListener? = null,
             config: Configuration = Configuration(),
             initialPreferences: EpubPreferences = EpubPreferences()
-<<<<<<< HEAD
         ): FragmentFactory { throw NotImplementedError() }
-=======
-        ): FragmentFactory =
-            createFragmentFactory {
-                EpubNavigatorFragment(
-                    publication, baseUrl, initialLocator, readingOrder, initialPreferences,
-                    listener, paginationListener,
-                    epubLayout = publication.metadata.presentation.layout ?: EpubLayout.REFLOWABLE,
-                    defaults = EpubDefaults(),
-                    configuration = config,
-                )
-            }
->>>>>>> 56e88caf
 
         /**
          * Creates a factory for a dummy [EpubNavigatorFragment].
@@ -1128,11 +1113,10 @@
          * Used when Android restore the [EpubNavigatorFragment] after the process was killed. You
          * need to make sure the fragment is removed from the screen before [onResume] is called.
          */
-        fun createDummyFactory(): FragmentFactory = createFragmentFactory {
+        public fun createDummyFactory(): FragmentFactory = createFragmentFactory {
             EpubNavigatorFragment(
                 publication = dummyPublication,
-                baseUrl = null,
-                initialLocator = Locator(href = "#", type = "application/xhtml+xml"),
+                initialLocator = Locator(href = Url("#")!!, mediaType = MediaType.XHTML),
                 readingOrder = null,
                 initialPreferences = EpubPreferences(),
                 listener = null,
