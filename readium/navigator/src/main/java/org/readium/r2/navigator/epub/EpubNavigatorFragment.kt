--- conflicted
+++ resolved
@@ -340,13 +340,8 @@
                 resourcePager.currentItem = index
             }
 
-<<<<<<< HEAD
-        // In onPageSelected, scroll to start.
-        currentPagerPosition = -1
-=======
             currentReflowablePageFragment?.loadLocator(locator)
         }
->>>>>>> 188b6368
 
         if (publication.metadata.presentation.layout != EpubLayout.FIXED) {
             setCurrent(resourcesSingle)
@@ -732,29 +727,6 @@
             reflowableWebView?.updateCurrentItem()
 
             val resource = publication.readingOrder[resourcePager.currentItem]
-<<<<<<< HEAD
-            val builder = Locator.Builder(
-                href = resource.href,
-                type = resource.type ?: MediaType.XHTML.toString(),
-            )
-
-            val progression = webView.progression.coerceIn(0.0, 1.0)
-            builder.locations.progression = progression
-
-            val positions = publication.positionsByResource[resource.href]
-                ?.takeIf { it.isNotEmpty() }
-            if (positions != null) {
-                val index = ceil(progression * (positions.size - 1)).toInt()
-                positions.getOrNull(index)
-                    ?.let { builder.merge(it) }
-            }
-
-            tableOfContentsTitleByHref[resource.href]
-                ?.let { builder.title = it }
-
-            val locator = builder.build()
-            _currentLocator.value = locator
-=======
             val progression = reflowableWebView?.progression?.coerceIn(0.0, 1.0) ?: 0.0
 
             val positionLocator = publication.positionsByResource[resource.href]?.let { positions ->
@@ -773,7 +745,6 @@
             )
 
             _currentLocator.value = currentLocator
->>>>>>> 188b6368
 
             // Deprecated notifications
             navigatorDelegate?.locationDidChange(navigator = navigator, locator = currentLocator)
