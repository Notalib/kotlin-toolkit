--- conflicted
+++ resolved
@@ -5,30 +5,19 @@
 import android.graphics.Color
 import android.os.Bundle
 import android.support.v4.app.Fragment
-<<<<<<< HEAD
-import android.view.LayoutInflater
-import android.view.View
-import android.view.ViewGroup
-=======
 import android.view.*
->>>>>>> c905e233
 import android.webkit.WebResourceRequest
 import android.webkit.WebView
 import android.webkit.WebViewClient
 import android.widget.TextView
-<<<<<<< HEAD
 import org.readium.r2.navigator.APPEARANCE_REF
 import org.readium.r2.navigator.R
 import org.readium.r2.navigator.R2EpubActivity
 import org.readium.r2.navigator.SCROLL_REF
-=======
-import org.readium.r2.navigator.R
-import org.readium.r2.navigator.R2EpubActivity
 import org.readium.r2.navigator.UserSettings.Appearance
 import org.readium.r2.navigator.UserSettings.Scroll
 import android.view.GestureDetector
 import android.view.MotionEvent
->>>>>>> c905e233
 
 
 class R2PageFragment : Fragment() {
@@ -106,7 +95,6 @@
 
         }
 
-<<<<<<< HEAD
 /*
         webView.setOnTouchListener(object : View.OnTouchListener {
 
@@ -172,15 +160,12 @@
 //            }
         })
 */
-
-=======
         webView.isHapticFeedbackEnabled = false
         webView.isLongClickable = false
         webView.setOnLongClickListener {
             true
         }
         webView.setGestureDetector(GestureDetector(context, CustomeGestureDetector(webView)))
->>>>>>> c905e233
         webView.loadUrl(resourceUrl)
 
         return v
