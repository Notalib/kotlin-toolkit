--- conflicted
+++ resolved
@@ -26,13 +26,6 @@
 
 class ResourceHandler : RouterNanoHTTPD.DefaultHandler() {
 
-<<<<<<< HEAD
-    companion object {
-        val TAG: String = ResourceHandler::class.java.simpleName
-    }
-
-=======
->>>>>>> b0a110b8
     override fun getMimeType(): String? {
         return null
     }
@@ -45,31 +38,10 @@
         return Status.OK
     }
 
-<<<<<<< HEAD
     override fun get(uriResource: RouterNanoHTTPD.UriResource?, urlParams: Map<String, String>?,
                      session: IHTTPSession?): Response? {
-=======
-    override fun get(uriResource: RouterNanoHTTPD.UriResource?, urlParams: Map<String, String>?, session: IHTTPSession?): Response? {
-        val method = session!!.method
-        val uri: URI
         try {
-            uri = URI(null, null, session.uri, null)
-        } catch (e: URISyntaxException) {
-            e.printStackTrace()
-            return null
-        }
-
-        var encodedUri = uri.toString()
-
-        if (encodedUri.contains("//")) {
-            encodedUri = session.uri.replace("//", "/")
-        }
-
-        Timber.e("Method: $method, Url: $encodedUri")
-
->>>>>>> b0a110b8
-        try {
-            Log.v(TAG, "Method: ${session!!.method}, Uri: ${session.uri}")
+            Timber.v("Method: ${session!!.method}, Uri: ${session.uri}")
             val fetcher = uriResource!!.initParameter(Fetcher::class.java)
 
             val filePath = getHref(session.uri)
@@ -88,11 +60,7 @@
 
             return serveResponse(session, fetcher.dataStream(filePath), mimeType)
         } catch (e: Exception) {
-<<<<<<< HEAD
-            Log.e(TAG, "Exception in get", e)
-=======
             Timber.e(e)
->>>>>>> b0a110b8
             return newFixedLengthResponse(Status.INTERNAL_ERROR, mimeType, ResponseStatus.FAILURE_RESPONSE)
         }
     }
