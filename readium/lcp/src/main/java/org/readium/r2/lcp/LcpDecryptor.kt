/*
 * Module: r2-lcp-kotlin
 * Developers: Mickaël Menu
 *
 * Copyright (c) 2020. Readium Foundation. All rights reserved.
 * Use of this source code is governed by a BSD-style license which is detailed in the
 * LICENSE file present in the project repository where this source code is maintained.
 */

@file:OptIn(InternalReadiumApi::class)

package org.readium.r2.lcp

import org.readium.r2.shared.InternalReadiumApi
import org.readium.r2.shared.extensions.coerceFirstNonNegative
import org.readium.r2.shared.extensions.inflate
import org.readium.r2.shared.extensions.requireLengthFitInt
import org.readium.r2.shared.publication.encryption.Encryption
import org.readium.r2.shared.util.DebugError
import org.readium.r2.shared.util.ThrowableError
import org.readium.r2.shared.util.Try
import org.readium.r2.shared.util.Url
import org.readium.r2.shared.util.data.ReadError
import org.readium.r2.shared.util.flatMap
import org.readium.r2.shared.util.getEquivalent
import org.readium.r2.shared.util.getOrElse
import org.readium.r2.shared.util.resource.FailureResource
import org.readium.r2.shared.util.resource.Resource
import org.readium.r2.shared.util.resource.TransformingResource
import org.readium.r2.shared.util.resource.flatMap

/**
 * Decrypts a resource protected with LCP.
 */
internal class LcpDecryptor(
    val license: LcpLicense?,
    val encryptionData: Map<Url, Encryption>,
) {

    fun transform(url: Url, resource: Resource): Resource {
        return resource.flatMap {
            val encryption = encryptionData.getEquivalent(url)

            // Checks if the resource is encrypted and whether the encryption schemes of the resource
            // and the DRM license are the same.
            if (encryption == null || encryption.scheme != "http://readium.org/2014/01/lcp") {
                return@flatMap resource
            }

            when {
                license == null ->
                    FailureResource(
                        ReadError.Decoding(
                            DebugError(
                                "Cannot decipher content because the publication is locked."
                            )
                        )
                    )
                encryption.isDeflated || !encryption.isCbcEncrypted ->
                    FullLcpResource(resource, encryption, license)
                else ->
                    CbcLcpResource(resource, license)
            }
        }
    }

    /**
     * A  LCP resource that is read, decrypted and cached fully before reading requested ranges.
     *
     * Can be used when it's impossible to map a read range (byte range request) to the encrypted
     * resource, for example when the resource is deflated before encryption.
     */
    private class FullLcpResource(
        resource: Resource,
        private val encryption: Encryption,
        private val license: LcpLicense,
    ) : TransformingResource(resource) {

        override suspend fun transform(data: Try<ByteArray, ReadError>): Try<ByteArray, ReadError> =
            license.decryptFully(data, encryption.isDeflated)

        override suspend fun length(): Try<Long, ReadError> =
            encryption.originalLength?.let { Try.success(it) }
                ?: super.length()
    }

    /**
     * A LCP resource used to read content encrypted with the CBC algorithm.
     *
     * Supports random access for byte range requests, but the resource MUST NOT be deflated.
     */
    private class CbcLcpResource(
        private val resource: Resource,
<<<<<<< HEAD
        private val encryption: Encryption,
        private val license: LcpLicense,
=======
        private val license: LcpLicense
>>>>>>> 89da63cf
    ) : Resource by resource {

        private class Cache(
            var startIndex: Int? = null,
            val data: ByteArray = ByteArray(3 * AES_BLOCK_SIZE),
        )

        private lateinit var _length: Try<Long, ReadError>

<<<<<<< HEAD
       /*
        * Decryption needs to look around the data strictly matching the content to decipher.
        * That means that in case of contiguous read requests, data fetched from the underlying
        * resource are not contiguous. Every request to the underlying resource starts slightly
        * before the end of the previous one. This is an issue with remote publications because
        * you have to make a new HTTP request every time instead of reusing the previous one.
        * To alleviate this, we cache the three last bytes read in each call and reuse them
        * in the next call if possible.
        */
=======
        /*
         * Decryption needs to look around the data strictly matching the content to decipher.
         * That means that in case of contiguous read requests, data fetched from the underlying
         * resource are not contiguous. Every request to the underlying resource starts slightly
         * before the end of the previous one. This is an issue with remote publications because
         * you have to make a new HTTP request every time instead of reusing the previous one.
         * To alleviate this, we cache the three last bytes read in each call and reuse them
         * in the next call if possible.
         */
>>>>>>> 89da63cf
        private val _cache: Cache = Cache()

        /** Plain text size. */
        override suspend fun length(): Try<Long, ReadError> {
            if (::_length.isInitialized) {
                return _length
            }

            // Unfortunately, encryption.originalLength is not reliable.
            _length = lengthFromPadding()

            return _length
        }

        private suspend fun lengthFromPadding(): Try<Long, ReadError> {
            val length = resource.length()
                .getOrElse { return Try.failure(it) }

            if (length < 2 * AES_BLOCK_SIZE) {
                return Try.failure(
                    ReadError.Decoding(
                        DebugError("Invalid CBC-encrypted stream.")
                    )
                )
            }

            val readOffset = length - (2 * AES_BLOCK_SIZE)
            val bytes = resource.read(readOffset..length)
                .getOrElse { return Try.failure(it) }

            return lengthFromLastTwoBlocks(length, bytes)
        }

        private suspend fun lengthFromLastTwoBlocks(
            cipheredLength: Long,
            lastTwoBlocks: ByteArray
        ): Try<Long, ReadError> {
            require(lastTwoBlocks.size == 2 * AES_BLOCK_SIZE)

            val decryptedBytes = license.decrypt(lastTwoBlocks)
                .getOrElse {
                    return Try.failure(
                        ReadError.Decoding(
                            DebugError("Can't decrypt trailing size of CBC-encrypted stream")
                        )
                    )
                }

            check(decryptedBytes.size == AES_BLOCK_SIZE)

            val adjustedLength = cipheredLength -
                AES_BLOCK_SIZE - // Minus IV
                decryptedBytes.last().toInt() // Minus padding size

            return if (adjustedLength >= 0) {
                Try.success(adjustedLength)
            } else {
                Try.failure(
                    ReadError.Decoding(
                        DebugError("Padding length seems invalid.")
                    )
                )
            }
        }

        override suspend fun read(range: LongRange?): Try<ByteArray, ReadError> {
            if (range == null) {
                return license.decryptFully(resource.read(), isDeflated = false)
            }

            @Suppress("NAME_SHADOWING")
            val range = range
                .coerceFirstNonNegative()
                .requireLengthFitInt()

            if (range.isEmpty()) {
                return Try.success(ByteArray(0))
            }

            val rangeSize = range.last + 1 - range.first

            val encryptedLength = resource.length()
                .getOrElse { return Try.failure(it) }

            // range bounds must be multiple of AES_BLOCK_SIZE and
            val startPadding = range.first - range.first.floorMultipleOf(AES_BLOCK_SIZE.toLong())
            val endPadding = (range.last + 1).ceilMultipleOf(AES_BLOCK_SIZE.toLong()) - range.last - 1

            // encrypted data is shifted by AES_BLOCK_SIZE because of IV and
            // the previous block must be provided to perform XOR on intermediate blocks
            val encryptedStart = range.first - startPadding
            val encryptedEndExclusive = range.last + 1 + endPadding + AES_BLOCK_SIZE

            val encryptedData = getEncryptedData(encryptedStart until encryptedEndExclusive)
                .getOrElse { return Try.failure(it) }

            val bytes = license.decrypt(encryptedData)
                .onSuccess {
                    check(it.isEmpty() || it.size == encryptedData.size - AES_BLOCK_SIZE)
                }
                .getOrElse {
                    return Try.failure(
                        ReadError.Decoding(
                            DebugError(
                                "Can't decrypt the content for resource with key: ${resource.sourceUrl}",
                                it
                            )
                        )
                    )
                }

            // was the last block read to provide the desired range
            val lastBlockRead = encryptedLength - encryptedEndExclusive <= AES_BLOCK_SIZE

            val dataSlice =
                if (lastBlockRead) {
                    val decryptedLength =
                        if (::_length.isInitialized) {
                            _length
                        } else {
                            val lastTwoBlocks = encryptedData.sliceArray(
                                encryptedData.size - 2 until encryptedData.size
                            )
                            lengthFromLastTwoBlocks(encryptedLength, lastTwoBlocks)
                                .onSuccess { _length = Try.success(it) }
                        }.getOrElse { return Try.failure(it) }

                    // use decrypted length to ensure range.last doesn't exceed decrypted length - 1
                    val dataLength = (range.last + 1).coerceAtMost(decryptedLength) - range.first

                    // keep only enough bytes to fit the length corrected request in order to never include padding
                    val sliceEnd = startPadding + dataLength.toInt()

                    startPadding.toInt() until sliceEnd.toInt()
                } else {
                    // the last block was not read, so there's no need to compute decrypted length

                    // bytes contains deciphered data for startPadding, then for the requested
                    // range, and then for endPadding
                    // the requested range might have been far too large, in which case bytes doesn't
                    // content all of that data
                    // if there are any data for endPadding, it begins at endPaddingStartIndex.
                    val endPaddingStartIndex = (startPadding + rangeSize).coerceAtMost(
                        bytes.size.toLong()
                    )
                    startPadding.toInt() until endPaddingStartIndex.toInt()
                }

            return Try.success(bytes.sliceArray(dataSlice))
        }

        /**
         * Reads encrypted data using the cache when suitable.
         */
        private suspend fun getEncryptedData(range: LongRange): Try<ByteArray, ReadError> {
            val cacheStartIndex = _cache.startIndex
                ?.takeIf { cacheStart ->
                    val cacheEnd = cacheStart + _cache.data.size
                    range.first in cacheStart until cacheEnd && cacheEnd <= range.last + 1
                } ?: return resource.read(range)

            val bytes = ByteArray(range.last.toInt() - range.first.toInt() + 1)
            val offsetInCache = (range.first - cacheStartIndex).toInt()
            val fromCacheLength = _cache.data.size - offsetInCache

            return resource.read(range.first + fromCacheLength..range.last).map {
                _cache.data.copyInto(bytes, 0, offsetInCache)
                it.copyInto(bytes, fromCacheLength)
                bytes
            }.onSuccess { result ->
                if (result.size >= _cache.data.size) {
                    // cache the three last encrypted blocks that have been read for future use
                    val cacheStart = result.size - _cache.data.size
                    _cache.startIndex = (range.last + 1 - _cache.data.size).toInt()
                    result.copyInto(_cache.data, 0, cacheStart)
                }
            }
        }

        companion object {
            private const val AES_BLOCK_SIZE = 16 // bytes
        }
    }
}

private suspend fun LcpLicense.decryptFully(
    data: Try<ByteArray, ReadError>,
    isDeflated: Boolean,
): Try<ByteArray, ReadError> =
    data.flatMap { encryptedData ->
        // Decrypts the resource.
        var bytes = decrypt(encryptedData)
            .getOrElse {
                return Try.failure(
                    ReadError.Decoding(
                        DebugError("Failed to decrypt the resource", it)
                    )
                )
            }

        if (bytes.isEmpty()) {
            throw IllegalStateException("Lcp.nativeDecrypt returned an empty ByteArray")
        }

        // Removes the padding.
        val padding = bytes.last().toInt()
        if (padding !in bytes.indices) {
            return Try.failure(
                ReadError.Decoding(
                    DebugError(
                        "The padding length of the encrypted resource is incorrect: $padding / ${bytes.size}"
                    )
                )
            )
        }
        bytes = bytes.copyOfRange(0, bytes.size - padding)

        // If the resource was compressed using deflate, inflates it.
        if (isDeflated) {
            bytes = bytes.inflate(nowrap = true)
                .getOrElse {
                    return Try.failure(
                        ReadError.Decoding(
                            DebugError("Cannot deflate the decrypted resource", ThrowableError(it))
                        )
                    )
                }
        }

        Try.success(bytes)
    }

private val Encryption.isDeflated: Boolean get() =
    compression?.lowercase(java.util.Locale.ROOT) == "deflate"

private val Encryption.isCbcEncrypted: Boolean get() =
    algorithm == "http://www.w3.org/2001/04/xmlenc#aes256-cbc"

private fun Long.ceilMultipleOf(divisor: Long) =
    divisor * (this / divisor + if (this % divisor == 0L) 0 else 1)

private fun Long.floorMultipleOf(divisor: Long) =
    divisor * (this / divisor)<|MERGE_RESOLUTION|>--- conflicted
+++ resolved
@@ -91,12 +91,7 @@
      */
     private class CbcLcpResource(
         private val resource: Resource,
-<<<<<<< HEAD
-        private val encryption: Encryption,
         private val license: LcpLicense,
-=======
-        private val license: LcpLicense
->>>>>>> 89da63cf
     ) : Resource by resource {
 
         private class Cache(
@@ -106,17 +101,6 @@
 
         private lateinit var _length: Try<Long, ReadError>
 
-<<<<<<< HEAD
-       /*
-        * Decryption needs to look around the data strictly matching the content to decipher.
-        * That means that in case of contiguous read requests, data fetched from the underlying
-        * resource are not contiguous. Every request to the underlying resource starts slightly
-        * before the end of the previous one. This is an issue with remote publications because
-        * you have to make a new HTTP request every time instead of reusing the previous one.
-        * To alleviate this, we cache the three last bytes read in each call and reuse them
-        * in the next call if possible.
-        */
-=======
         /*
          * Decryption needs to look around the data strictly matching the content to decipher.
          * That means that in case of contiguous read requests, data fetched from the underlying
@@ -126,7 +110,6 @@
          * To alleviate this, we cache the three last bytes read in each call and reuse them
          * in the next call if possible.
          */
->>>>>>> 89da63cf
         private val _cache: Cache = Cache()
 
         /** Plain text size. */
@@ -162,7 +145,7 @@
 
         private suspend fun lengthFromLastTwoBlocks(
             cipheredLength: Long,
-            lastTwoBlocks: ByteArray
+            lastTwoBlocks: ByteArray,
         ): Try<Long, ReadError> {
             require(lastTwoBlocks.size == 2 * AES_BLOCK_SIZE)
 
