--- conflicted
+++ resolved
@@ -3,22 +3,12 @@
 
 import android.app.ProgressDialog
 import android.content.Intent
-<<<<<<< HEAD
-import android.content.SharedPreferences
-=======
->>>>>>> 5e09031b
 import android.graphics.BitmapFactory
 import android.os.Bundle
 import android.os.Handler
 import android.view.Menu
 import android.view.MenuItem
 import android.widget.ImageView
-<<<<<<< HEAD
-import android.widget.SeekBar
-import androidx.appcompat.app.AppCompatActivity
-import androidx.core.content.ContextCompat
-=======
->>>>>>> 5e09031b
 import kotlinx.android.synthetic.main.activity_audiobook.*
 import kotlinx.coroutines.launch
 import org.jetbrains.anko.indeterminateProgressDialog
@@ -27,19 +17,11 @@
 import org.readium.r2.navigator.audiobook.R2AudiobookActivity
 import org.readium.r2.shared.Locations
 import org.readium.r2.shared.LocatorText
-<<<<<<< HEAD
-import org.readium.r2.shared.Publication
-import org.readium.r2.testapp.*
-import timber.log.Timber
-import java.util.concurrent.TimeUnit
-import kotlin.coroutines.CoroutineContext
-=======
 import org.readium.r2.testapp.DRMManagementActivity
 import org.readium.r2.testapp.R
 import org.readium.r2.testapp.db.Bookmark
 import org.readium.r2.testapp.db.BookmarksDatabase
 import org.readium.r2.testapp.outline.R2OutlineActivity
->>>>>>> 5e09031b
 
 
 class AudiobookActivity : R2AudiobookActivity() {
@@ -50,78 +32,6 @@
 
     override fun onCreate(savedInstanceState: Bundle?) {
         super.onCreate(savedInstanceState)
-<<<<<<< HEAD
-        setContentView(R.layout.activity_audiobook)
-
-        preferences = getSharedPreferences("org.readium.r2.settings", Context.MODE_PRIVATE)
-
-        bookId = intent.getLongExtra("bookId", -1)
-        publicationPath = intent.getStringExtra("publicationPath")
-        publication = intent.getSerializableExtra("publication") as Publication
-        epubName = intent.getStringExtra("epubName")
-        publicationIdentifier = publication.metadata.identifier
-
-        //Setting cover
-        if (intent.hasExtra("cover")) {
-            val byteArray = intent.getByteArrayExtra("cover")
-            val bmp = BitmapFactory.decodeByteArray(byteArray, 0, byteArray!!.size)
-            findViewById<ImageView>(R.id.imageView).setImageBitmap(bmp)
-        }
-
-        launch {
-            menuDrm?.isVisible = intent.getBooleanExtra("drm", false)
-        }
-
-        bookmarksDB = BookmarksDatabase(this)
-
-        title = null
-
-        val locations = Locations.fromJSON(JSONObject(preferences.getString("$publicationIdentifier-documentLocations", "{}")))
-
-        val index = preferences.getInt("$publicationIdentifier-document", 0)
-
-        chapterView!!.text = publication.readingOrder[index].title
-        progress = indeterminateProgressDialog(getString(R.string.progress_wait_while_preparing_audiobook))
-
-        mediaPlayer = R2MediaPlayer(publication.readingOrder, progress, this)
-
-        Handler().postDelayed({
-            
-            mediaPlayer?.goTo(index)
-
-            locations.progression?.let { progression ->
-                mediaPlayer?.seekTo(progression)
-                seekLocation = locations
-                isSeekNeeded = true
-            }
-
-            currentResource = index
-
-            seekBar?.setOnSeekBarChangeListener(object : SeekBar.OnSeekBarChangeListener {
-                /**
-                 * Notification that the progress level has changed. Clients can use the fromUser parameter
-                 * to distinguish user-initiated changes from those that occurred programmatically.
-                 *
-                 * @param seekBar The SeekBar whose progress has changed
-                 * @param progress The current progress level. This will be in the range min..max where min
-                 * @param fromUser True if the progress change was initiated by the user.
-                 */
-                override fun onProgressChanged(seekBar: SeekBar?, progress: Int, fromUser: Boolean) {
-                    if (!fromUser) {
-                        return
-                    }
-                    mediaPlayer?.seekTo(progress)
-
-                }
-
-                /**
-                 * Notification that the user has started a touch gesture. Clients may want to use this
-                 * to disable advancing the seekbar.
-                 * @param seekBar The SeekBar in which the touch gesture began
-                 */
-                override fun onStartTrackingTouch(seekBar: SeekBar?) {
-                    // do nothing
-=======
 
         bookmarksDB = BookmarksDatabase(this)
         progressDialog = indeterminateProgressDialog(getString(R.string.progress_wait_while_preparing_audiobook))
@@ -134,112 +44,16 @@
                     val byteArray = intent.getByteArrayExtra("cover")
                     val bmp = BitmapFactory.decodeByteArray(byteArray, 0, byteArray!!.size)
                     findViewById<ImageView>(R.id.imageView).setImageBitmap(bmp)
->>>>>>> 5e09031b
                 }
                 menuDrm?.isVisible = intent.getBooleanExtra("drm", false)
             }
 
         }, 100)
 
-<<<<<<< HEAD
-    }
-
-    override fun onPrepared() {
-        seekIfNeeded()
-        updateUI()
-    }
-
-    override fun onComplete(index: Int, currentPosition: Int, duration: Int) {
-        if (currentResource == index && currentPosition > 0 && currentResource < publication.readingOrder.size - 1 && currentPosition >= duration - 200) {
-            Handler().postDelayed({
-                if (currentResource < publication.readingOrder.size - 1) {
-                    currentResource++
-                }
-                mediaPlayer?.next()
-                play_pause!!.callOnClick()
-            }, 100)
-        } else if (currentPosition > 0 && currentResource == publication.readingOrder.size - 1) {
-            mediaPlayer?.stop()
-        }
-    }
-
-    private fun updateUI() {
-
-        if (currentResource == publication.readingOrder.size - 1) {
-            next_chapter!!.isEnabled = false
-            next_chapter!!.alpha = .5f
-
-        } else {
-            next_chapter!!.isEnabled = true
-            next_chapter!!.alpha = 1.0f
-        }
-        if (currentResource == 0) {
-            prev_chapter!!.isEnabled = false
-            prev_chapter!!.alpha = .5f
-
-        } else {
-            prev_chapter!!.isEnabled = true
-            prev_chapter!!.alpha = 1.0f
-        }
-
-        val current = publication.readingOrder[currentResource]
-          chapterView!!.text = current.title
-
-
-        if (mediaPlayer!!.isPlaying) {
-            play_pause!!.setImageDrawable(ContextCompat.getDrawable(this@AudiobookActivity, R.drawable.ic_pause_white_24dp))
-        } else {
-            play_pause!!.setImageDrawable(ContextCompat.getDrawable(this@AudiobookActivity, R.drawable.ic_play_arrow_white_24dp))
-        }
-
-        finalTime = mediaPlayer!!.duration
-        startTime = mediaPlayer!!.currentPosition
-
-        seekBar!!.max = finalTime.toInt()
-
-        chapterTime!!.text = String.format("%d:%d",
-                TimeUnit.MILLISECONDS.toMinutes(finalTime.toLong()),
-                TimeUnit.MILLISECONDS.toSeconds(finalTime.toLong()) - TimeUnit.MINUTES.toSeconds(TimeUnit.MILLISECONDS.toMinutes(finalTime.toLong())))
-
-        progressTime!!.text = String.format("%d:%d",
-                TimeUnit.MILLISECONDS.toMinutes(startTime.toLong()),
-                TimeUnit.MILLISECONDS.toSeconds(startTime.toLong()) - TimeUnit.MINUTES.toSeconds(TimeUnit.MILLISECONDS.toMinutes(startTime.toLong())))
-
-        seekBar!!.progress = startTime.toInt()
-
-        storeProgression(Locations(progression = seekBar!!.progress.toDouble()))
-
-    }
-
-    private var seekLocation: Locations? = null
-    private var isSeekNeeded = false
-    private fun seekIfNeeded() {
-        if (isSeekNeeded) {
-            val time = seekLocation?.fragment?.let {
-                var time = it
-                if (time.startsWith("#t=")) {
-                    time = time.substring(time.indexOf('=') + 1)
-                }
-                time
-            }
-            time?.let {
-                mediaPlayer?.seekTo(TimeUnit.SECONDS.toMillis(it.toLong()).toInt())
-            } ?: run {
-                seekLocation?.progression?.let { progression ->
-                    mediaPlayer?.seekTo(progression)
-                }
-            }
-            seekLocation = null
-            isSeekNeeded = false
-        }
-    }
-
-=======
         mediaPlayer?.progress = progressDialog
 
     }
 
->>>>>>> 5e09031b
     private var menuDrm: MenuItem? = null
     private var menuToc: MenuItem? = null
     private var menuBmk: MenuItem? = null
