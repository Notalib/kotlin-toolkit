--- conflicted
+++ resolved
@@ -975,16 +975,12 @@
         val fileName = UUID.randomUUID().toString()
         val publicationPath = R2DIRECTORY + fileName
 
-<<<<<<< HEAD
-        val input = contentResolver.openInputStream(uri)
-=======
         uri?.let {
             val input = contentResolver.openInputStream(uri)
             input?.toFile(publicationPath)
         }
 
         val file = File(publicationPath)
->>>>>>> 2fadadde
 
         launch {
 
