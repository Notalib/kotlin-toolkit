--- conflicted
+++ resolved
@@ -266,7 +266,6 @@
 
             val downloadUrl = getDownloadURL(publication)
 
-<<<<<<< HEAD
             opdsDownloader.publicationUrl(downloadUrl.toString()).successUi { pair ->
 
                 val publicationIdentifier = publication.metadata.identifier
@@ -286,22 +285,10 @@
                             book.id = it
                             books.add(0,book)
                             booksAdapter.notifyDataSetChanged()
-
+                            prepareSyntheticPageList(publication, book)
                         } ?: run {
-=======
-                runOnUiThread {
-                    progress.dismiss()
-                    database.books.insert(book, false)?.let {
-                        book.id = it
-                        books.add(0,book)
-                        booksAdapter.notifyDataSetChanged()
-                        prepareSyntheticPageList(publication, book)
-                    } ?: run {
-
-                        showDuplicateBookAlert(book, publication, false)
->>>>>>> afbd7d5e
-
-                            showDuplicateBookAlert(book)
+
+                            showDuplicateBookAlert(book, publication, false)
 
                         }
                     }
