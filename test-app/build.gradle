--- conflicted
+++ resolved
@@ -84,19 +84,12 @@
     implementation project(':readium:opds')
     implementation project(':readium:lcp')
 
-<<<<<<< HEAD
     implementation project(':readium:adapters:pdfium')
 
-    implementation 'androidx.core:core-ktx:1.6.0'
-    implementation "androidx.activity:activity-ktx:1.3.1"
-    implementation "androidx.appcompat:appcompat:1.3.1"
-    implementation "androidx.browser:browser:1.3.0"
-=======
     implementation 'androidx.core:core-ktx:1.7.0'
     implementation "androidx.activity:activity-ktx:1.4.0"
     implementation "androidx.appcompat:appcompat:1.4.0"
     implementation "androidx.browser:browser:1.4.0"
->>>>>>> ffea0b46
     implementation "androidx.cardview:cardview:1.0.0"
     implementation "androidx.constraintlayout:constraintlayout:2.1.2"
     implementation "androidx.fragment:fragment-ktx:1.4.0"
