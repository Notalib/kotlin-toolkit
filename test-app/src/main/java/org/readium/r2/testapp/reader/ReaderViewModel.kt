/*
 * Copyright 2021 Readium Foundation. All rights reserved.
 * Use of this source code is governed by the BSD-style license
 * available in the top-level LICENSE file of the project.
 */

package org.readium.r2.testapp.reader

import android.graphics.Color
import android.os.Bundle
import androidx.annotation.ColorInt
import androidx.lifecycle.ViewModel
import androidx.lifecycle.ViewModelProvider
import androidx.lifecycle.viewModelScope
import androidx.paging.*
import kotlinx.coroutines.ExperimentalCoroutinesApi
import kotlinx.coroutines.channels.Channel
import kotlinx.coroutines.flow.*
import kotlinx.coroutines.launch
import kotlinx.coroutines.runBlocking
import org.readium.r2.navigator.Decoration
import org.readium.r2.navigator.ExperimentalAudiobook
import org.readium.r2.navigator.ExperimentalDecorator
import org.readium.r2.navigator.ExperimentalPresentation
import org.readium.r2.navigator.Navigator
import org.readium.r2.navigator.presentation.PresentableNavigator
import org.readium.r2.navigator.presentation.PresentationController
import org.readium.r2.navigator.presentation.PresentationValues
import org.readium.r2.shared.Search
import org.readium.r2.shared.UserException
import org.readium.r2.shared.publication.*
import org.readium.r2.shared.publication.services.search.SearchIterator
import org.readium.r2.shared.publication.services.search.SearchTry
import org.readium.r2.shared.publication.services.search.search
import org.readium.r2.shared.util.Try
import org.readium.r2.testapp.bookshelf.BookRepository
import org.readium.r2.testapp.domain.model.Highlight
import org.readium.r2.testapp.search.SearchPagingSource
import org.readium.r2.testapp.utils.EventChannel

<<<<<<< HEAD
@OptIn(Search::class, ExperimentalDecorator::class, ExperimentalPresentation::class)
class ReaderViewModel(context: Context, arguments: ReaderContract.Input) : ViewModel() {

    private val repository = BookRepository(BookDatabase.getDatabase(context).booksDao())

    val publication: Publication = arguments.publication
    val initialLocation: Locator? = arguments.initialLocator
    val channel = EventChannel(Channel<Event>(Channel.BUFFERED), viewModelScope)
    val fragmentChannel = EventChannel(Channel<FeedbackEvent>(Channel.BUFFERED), viewModelScope)
    val bookId = arguments.bookId
    val book = runBlocking { repository.get(bookId) }
    val publicationId: PublicationId get() = bookId.toString()
    val presentation = PresentationController(
        scope = viewModelScope,
        settings = book?.userSettings ?: PresentationValues()
    )

    init {
        viewModelScope.launch {
            presentation.settings.collect {
                repository.saveUserSettings(bookId, it.values)
            }
        }
    }

    fun onNavigatorCreated(navigator: Navigator) {
        if (navigator is PresentableNavigator) {
            presentation.bind(navigator)
        }
    }
=======
@OptIn(Search::class, ExperimentalDecorator::class, ExperimentalCoroutinesApi::class, ExperimentalAudiobook::class)
class ReaderViewModel(
    val readerInitData: ReaderInitData,
    private val bookRepository: BookRepository,
) : ViewModel() {

    val publication: Publication =
        readerInitData.publication

    val bookId: Long =
        readerInitData.bookId

    val activityChannel: EventChannel<Event> =
        EventChannel(Channel(Channel.BUFFERED), viewModelScope)

    val fragmentChannel: EventChannel<FeedbackEvent> =
        EventChannel(Channel(Channel.BUFFERED), viewModelScope)

>>>>>>> 16c37f0d

    fun saveProgression(locator: Locator) = viewModelScope.launch {
        bookRepository.saveProgression(locator, bookId)
    }

    fun getBookmarks() = bookRepository.bookmarksForBook(bookId)

    fun insertBookmark(locator: Locator) = viewModelScope.launch {
        val id = bookRepository.insertBookmark(bookId, publication, locator)
        if (id != -1L) {
            fragmentChannel.send(FeedbackEvent.BookmarkSuccessfullyAdded)
        } else {
            fragmentChannel.send(FeedbackEvent.BookmarkFailed)
        }
    }

    fun deleteBookmark(id: Long) = viewModelScope.launch {
        bookRepository.deleteBookmark(id)
    }

    // Highlights

    val highlights: Flow<List<Highlight>> by lazy {
        bookRepository.highlightsForBook(bookId)
    }

    /**
     * Database ID of the active highlight for the current highlight pop-up. This is used to show
     * the highlight decoration in an "active" state.
     */
    var activeHighlightId = MutableStateFlow<Long?>(null)

    /**
     * Current state of the highlight decorations.
     *
     * It will automatically be updated when the highlights database table or the current
     * [activeHighlightId] change.
     */
    val highlightDecorations: Flow<List<Decoration>> by lazy {
        highlights.combine(activeHighlightId) { highlights, activeId ->
            highlights.flatMap { highlight ->
                highlight.toDecorations(isActive = (highlight.id == activeId))
            }
        }
    }

    /**
     * Creates a list of [Decoration] for the receiver [Highlight].
     */
    private fun Highlight.toDecorations(isActive: Boolean): List<Decoration> {
        fun createDecoration(idSuffix: String, style: Decoration.Style) = Decoration(
            id = "$id-$idSuffix",
            locator = locator,
            style = style,
            extras = Bundle().apply {
                // We store the highlight's database ID in the extras bundle, for easy retrieval
                // later. You can store arbitrary information in the bundle.
                putLong("id", id)
            }
        )

        return listOfNotNull(
            // Decoration for the actual highlight / underline.
            createDecoration(
                idSuffix = "highlight",
                style = when (style) {
                    Highlight.Style.HIGHLIGHT -> Decoration.Style.Highlight(tint = tint, isActive = isActive)
                    Highlight.Style.UNDERLINE -> Decoration.Style.Underline(tint = tint, isActive = isActive)
                }
            ),
            // Additional page margin icon decoration, if the highlight has an associated note.
            annotation.takeIf { it.isNotEmpty() }?.let {
                createDecoration(
                    idSuffix = "annotation",
                    style = DecorationStyleAnnotationMark(tint = tint),
                )
            }
        )
    }

    suspend fun highlightById(id: Long): Highlight? =
        bookRepository.highlightById(id)

    fun addHighlight(locator: Locator, style: Highlight.Style, @ColorInt tint: Int, annotation: String = "") = viewModelScope.launch {
        bookRepository.addHighlight(bookId, style, tint, locator, annotation)
    }

    fun updateHighlightAnnotation(id: Long, annotation: String) = viewModelScope.launch {
        bookRepository.updateHighlightAnnotation(id, annotation)
    }

    fun updateHighlightStyle(id: Long, style: Highlight.Style, @ColorInt tint: Int) = viewModelScope.launch {
        bookRepository.updateHighlightStyle(id, style, tint)
    }

    fun deleteHighlight(id: Long) = viewModelScope.launch {
        bookRepository.deleteHighlight(id)
    }

    fun search(query: String) = viewModelScope.launch {
        if (query == lastSearchQuery) return@launch
        lastSearchQuery = query
        _searchLocators.value = emptyList()
        searchIterator = publication.search(query)
            .onFailure { activityChannel.send(Event.Failure(it)) }
            .getOrNull()
        pagingSourceFactory.invalidate()
        activityChannel.send(Event.StartNewSearch)
    }

    fun cancelSearch() = viewModelScope.launch {
        _searchLocators.value = emptyList()
        searchIterator?.close()
        searchIterator = null
        pagingSourceFactory.invalidate()
    }

    val searchLocators: StateFlow<List<Locator>> get() = _searchLocators
    private var _searchLocators = MutableStateFlow<List<Locator>>(emptyList())

    /**
     * Maps the current list of search result locators into a list of [Decoration] objects to
     * underline the results in the navigator.
     */
    val searchDecorations: Flow<List<Decoration>> by lazy {
        searchLocators.map {
            it.mapIndexed { index, locator ->
                Decoration(
                    // The index in the search result list is a suitable Decoration ID, as long as
                    // we clear the search decorations between two searches.
                    id = index.toString(),
                    locator = locator,
                    style = Decoration.Style.Underline(tint = Color.RED)
                )
            }
        }
    }

    private var lastSearchQuery: String? = null

    private var searchIterator: SearchIterator? = null

    private val pagingSourceFactory = InvalidatingPagingSourceFactory {
        SearchPagingSource(listener = PagingSourceListener())
    }

    inner class PagingSourceListener : SearchPagingSource.Listener {
        override suspend fun next(): SearchTry<LocatorCollection?> {
            val iterator = searchIterator ?: return Try.success(null)
            return iterator.next().onSuccess {
                _searchLocators.value += (it?.locators ?: emptyList())
            }
        }
    }

    val searchResult: Flow<PagingData<Locator>> =
        Pager(PagingConfig(pageSize = 20), pagingSourceFactory = pagingSourceFactory)
            .flow.cachedIn(viewModelScope)

    sealed class Event {
        object OpenOutlineRequested : Event()
        object OpenDrmManagementRequested : Event()
        object StartNewSearch : Event()
        class OpeningError(val exception: Exception) : Event()
        class Failure(val error: UserException) : Event()
    }

    sealed class FeedbackEvent {
        object BookmarkSuccessfullyAdded : FeedbackEvent()
        object BookmarkFailed : FeedbackEvent()
    }

    class Factory(
        private val application: org.readium.r2.testapp.Application,
        private val arguments: ReaderActivityContract.Arguments,
    ) : ViewModelProvider.NewInstanceFactory() {

        @Suppress("UNCHECKED_CAST")
        override fun <T : ViewModel> create(modelClass: Class<T>): T =
            when {
                modelClass.isAssignableFrom(ReaderViewModel::class.java) -> {
                    val readerInitData =
                        try {
                            val readerRepository = application.readerRepository.getCompleted()
                            readerRepository[arguments.bookId]!!
                        } catch (e: Exception) {
                            // Fallbacks on a dummy Publication to avoid crashing the app until the Activity finishes.
                            dummyReaderInitData(arguments.bookId)
                        }
                    ReaderViewModel(readerInitData, application.bookRepository) as T
                }
                else ->
                    throw IllegalStateException("Cannot create ViewModel for class ${modelClass.simpleName}.")
            }

        private fun dummyReaderInitData(bookId: Long): ReaderInitData {
            val metadata = Metadata(identifier = "dummy", localizedTitle = LocalizedString(""))
            val publication = Publication(Manifest(metadata = metadata))
            return VisualReaderInitData(bookId, publication)
        }
    }
}<|MERGE_RESOLUTION|>--- conflicted
+++ resolved
@@ -14,15 +14,12 @@
 import androidx.lifecycle.viewModelScope
 import androidx.paging.*
 import kotlinx.coroutines.ExperimentalCoroutinesApi
+import kotlinx.coroutines.async
 import kotlinx.coroutines.channels.Channel
 import kotlinx.coroutines.flow.*
 import kotlinx.coroutines.launch
 import kotlinx.coroutines.runBlocking
-import org.readium.r2.navigator.Decoration
-import org.readium.r2.navigator.ExperimentalAudiobook
-import org.readium.r2.navigator.ExperimentalDecorator
-import org.readium.r2.navigator.ExperimentalPresentation
-import org.readium.r2.navigator.Navigator
+import org.readium.r2.navigator.*
 import org.readium.r2.navigator.presentation.PresentableNavigator
 import org.readium.r2.navigator.presentation.PresentationController
 import org.readium.r2.navigator.presentation.PresentationValues
@@ -34,43 +31,12 @@
 import org.readium.r2.shared.publication.services.search.search
 import org.readium.r2.shared.util.Try
 import org.readium.r2.testapp.bookshelf.BookRepository
+import org.readium.r2.testapp.db.BookDatabase
 import org.readium.r2.testapp.domain.model.Highlight
 import org.readium.r2.testapp.search.SearchPagingSource
 import org.readium.r2.testapp.utils.EventChannel
 
-<<<<<<< HEAD
-@OptIn(Search::class, ExperimentalDecorator::class, ExperimentalPresentation::class)
-class ReaderViewModel(context: Context, arguments: ReaderContract.Input) : ViewModel() {
-
-    private val repository = BookRepository(BookDatabase.getDatabase(context).booksDao())
-
-    val publication: Publication = arguments.publication
-    val initialLocation: Locator? = arguments.initialLocator
-    val channel = EventChannel(Channel<Event>(Channel.BUFFERED), viewModelScope)
-    val fragmentChannel = EventChannel(Channel<FeedbackEvent>(Channel.BUFFERED), viewModelScope)
-    val bookId = arguments.bookId
-    val book = runBlocking { repository.get(bookId) }
-    val publicationId: PublicationId get() = bookId.toString()
-    val presentation = PresentationController(
-        scope = viewModelScope,
-        settings = book?.userSettings ?: PresentationValues()
-    )
-
-    init {
-        viewModelScope.launch {
-            presentation.settings.collect {
-                repository.saveUserSettings(bookId, it.values)
-            }
-        }
-    }
-
-    fun onNavigatorCreated(navigator: Navigator) {
-        if (navigator is PresentableNavigator) {
-            presentation.bind(navigator)
-        }
-    }
-=======
-@OptIn(Search::class, ExperimentalDecorator::class, ExperimentalCoroutinesApi::class, ExperimentalAudiobook::class)
+@OptIn(Search::class, ExperimentalDecorator::class, ExperimentalPresentation::class, ExperimentalCoroutinesApi::class, ExperimentalAudiobook::class)
 class ReaderViewModel(
     val readerInitData: ReaderInitData,
     private val bookRepository: BookRepository,
@@ -88,7 +54,26 @@
     val fragmentChannel: EventChannel<FeedbackEvent> =
         EventChannel(Channel(Channel.BUFFERED), viewModelScope)
 
->>>>>>> 16c37f0d
+    val presentation = viewModelScope.async {
+        PresentationController(
+            scope = viewModelScope,
+            settings = bookRepository.get(bookId)?.userSettings ?: PresentationValues()
+        )
+    }
+
+    init {
+        viewModelScope.launch {
+            presentation.await().settings.collect {
+                bookRepository.saveUserSettings(bookId, it.values)
+            }
+        }
+    }
+
+    fun onNavigatorCreated(navigator: Navigator) = viewModelScope.launch {
+        if (navigator is PresentableNavigator) {
+            presentation.await().bind(navigator)
+        }
+    }
 
     fun saveProgression(locator: Locator) = viewModelScope.launch {
         bookRepository.saveProgression(locator, bookId)
