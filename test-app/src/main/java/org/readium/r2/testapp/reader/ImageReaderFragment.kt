--- conflicted
+++ resolved
@@ -11,10 +11,8 @@
 import android.view.View
 import android.view.ViewGroup
 import androidx.fragment.app.commitNow
-import androidx.lifecycle.ViewModelProvider
 import org.readium.r2.navigator.Navigator
 import org.readium.r2.navigator.image.ImageNavigatorFragment
-import org.readium.r2.shared.publication.Publication
 import org.readium.r2.testapp.R
 
 class ImageReaderFragment : VisualReaderFragment(), ImageNavigatorFragment.Listener {
@@ -22,16 +20,8 @@
     override lateinit var navigator: Navigator
 
     override fun onCreate(savedInstanceState: Bundle?) {
-<<<<<<< HEAD
-=======
-        ViewModelProvider(requireActivity())[ReaderViewModel::class.java].let {
-            model = it
-            publication = it.publication
-        }
-
         val readerData = model.readerInitData as VisualReaderInitData
 
->>>>>>> 16c37f0d
         childFragmentManager.fragmentFactory =
             ImageNavigatorFragment.createFactory(publication, readerData.initialLocation, this)
 
