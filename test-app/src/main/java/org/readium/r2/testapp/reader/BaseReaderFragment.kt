/*
 * Copyright 2021 Readium Foundation. All rights reserved.
 * Use of this source code is governed by the BSD-style license
 * available in the top-level LICENSE file of the project.
 */

package org.readium.r2.testapp.reader

import android.os.Bundle
import android.view.*
import android.widget.*
import androidx.fragment.app.Fragment
<<<<<<< HEAD
import androidx.fragment.app.activityViewModels
import androidx.lifecycle.lifecycleScope
import kotlinx.coroutines.flow.launchIn
import kotlinx.coroutines.flow.onEach
import kotlinx.parcelize.Parcelize
import org.readium.r2.lcp.lcpLicense
import org.readium.r2.navigator.*
import org.readium.r2.navigator.presentation.PresentableNavigator
import org.readium.r2.navigator.util.BaseActionModeCallback
import org.readium.r2.shared.publication.Locator
import org.readium.r2.shared.publication.Publication
import org.readium.r2.testapp.R
import org.readium.r2.testapp.domain.model.Highlight
import org.readium.r2.testapp.reader.settings.UserSettingsBottomSheetDialogFragment
=======
import org.readium.r2.lcp.lcpLicense
import org.readium.r2.navigator.*
import org.readium.r2.shared.publication.Locator
import org.readium.r2.testapp.R
>>>>>>> 16c37f0d

/*
 * Base reader fragment class
 *
 * Provides common menu items and saves last location on stop.
 */
@OptIn(ExperimentalDecorator::class, ExperimentalPresentation::class)
abstract class BaseReaderFragment : Fragment() {

    protected val model: ReaderViewModel by activityViewModels()
    protected val publication: Publication get() = model.publication
    protected abstract val navigator: Navigator

    override fun onCreate(savedInstanceState: Bundle?) {
        setHasOptionsMenu(true)
        super.onCreate(savedInstanceState)

        model.fragmentChannel.receive(this) { event ->
            val message =
                when (event) {
                    is ReaderViewModel.FeedbackEvent.BookmarkFailed -> R.string.bookmark_exists
                    is ReaderViewModel.FeedbackEvent.BookmarkSuccessfullyAdded -> R.string.bookmark_added
                }
            Toast.makeText(requireContext(), getString(message), Toast.LENGTH_SHORT).show()
        }
    }

<<<<<<< HEAD
    override fun onViewCreated(view: View, savedInstanceState: Bundle?) {
        super.onViewCreated(view, savedInstanceState)

        val viewScope = viewLifecycleOwner.lifecycleScope

        navigator.currentLocator
            .onEach { model.saveProgression(it) }
            .launchIn(viewScope)

        (navigator as? DecorableNavigator)?.let { navigator ->
            navigator.addDecorationListener("highlights", decorationListener)

            model.highlightDecorations
                .onEach { navigator.applyDecorations(it, "highlights") }
                .launchIn(viewScope)

            model.searchDecorations
                .onEach { navigator.applyDecorations(it, "search") }
                .launchIn(viewScope)
        }

        model.onNavigatorCreated(navigator)
    }

    override fun onDestroyView() {
        (navigator as? DecorableNavigator)?.removeDecorationListener(decorationListener)
        super.onDestroyView()
    }

=======
>>>>>>> 16c37f0d
    override fun onHiddenChanged(hidden: Boolean) {
        super.onHiddenChanged(hidden)
        setMenuVisibility(!hidden)
        requireActivity().invalidateOptionsMenu()
    }

    override fun onCreateOptionsMenu(menu: Menu, menuInflater: MenuInflater) {
        menuInflater.inflate(R.menu.menu_reader, menu)
        menu.findItem(R.id.drm).isVisible = model.publication.lcpLicense != null
    }

    override fun onOptionsItemSelected(item: MenuItem): Boolean {
        return when (item.itemId) {
            R.id.toc -> {
                model.activityChannel.send(ReaderViewModel.Event.OpenOutlineRequested)
                true
            }
            R.id.bookmark -> {
                model.insertBookmark(navigator.currentLocator.value)
                true
            }
            R.id.drm -> {
                model.activityChannel.send(ReaderViewModel.Event.OpenDrmManagementRequested)
                true
            }
            R.id.settings -> {
                onOpenSettings()
                true
            }
            else -> false
        }
    }

<<<<<<< HEAD
    protected open fun onOpenSettings() {
        if (navigator is PresentableNavigator) {
            UserSettingsBottomSheetDialogFragment().show(parentFragmentManager, "Settings")
        }
    }

    fun go(locator: Locator, animated: Boolean) =
=======
    open fun go(locator: Locator, animated: Boolean) {
>>>>>>> 16c37f0d
        navigator.go(locator, animated)
    }
}<|MERGE_RESOLUTION|>--- conflicted
+++ resolved
@@ -10,27 +10,14 @@
 import android.view.*
 import android.widget.*
 import androidx.fragment.app.Fragment
-<<<<<<< HEAD
 import androidx.fragment.app.activityViewModels
-import androidx.lifecycle.lifecycleScope
-import kotlinx.coroutines.flow.launchIn
-import kotlinx.coroutines.flow.onEach
-import kotlinx.parcelize.Parcelize
 import org.readium.r2.lcp.lcpLicense
 import org.readium.r2.navigator.*
 import org.readium.r2.navigator.presentation.PresentableNavigator
-import org.readium.r2.navigator.util.BaseActionModeCallback
 import org.readium.r2.shared.publication.Locator
 import org.readium.r2.shared.publication.Publication
 import org.readium.r2.testapp.R
-import org.readium.r2.testapp.domain.model.Highlight
 import org.readium.r2.testapp.reader.settings.UserSettingsBottomSheetDialogFragment
-=======
-import org.readium.r2.lcp.lcpLicense
-import org.readium.r2.navigator.*
-import org.readium.r2.shared.publication.Locator
-import org.readium.r2.testapp.R
->>>>>>> 16c37f0d
 
 /*
  * Base reader fragment class
@@ -58,38 +45,11 @@
         }
     }
 
-<<<<<<< HEAD
     override fun onViewCreated(view: View, savedInstanceState: Bundle?) {
         super.onViewCreated(view, savedInstanceState)
-
-        val viewScope = viewLifecycleOwner.lifecycleScope
-
-        navigator.currentLocator
-            .onEach { model.saveProgression(it) }
-            .launchIn(viewScope)
-
-        (navigator as? DecorableNavigator)?.let { navigator ->
-            navigator.addDecorationListener("highlights", decorationListener)
-
-            model.highlightDecorations
-                .onEach { navigator.applyDecorations(it, "highlights") }
-                .launchIn(viewScope)
-
-            model.searchDecorations
-                .onEach { navigator.applyDecorations(it, "search") }
-                .launchIn(viewScope)
-        }
-
         model.onNavigatorCreated(navigator)
     }
 
-    override fun onDestroyView() {
-        (navigator as? DecorableNavigator)?.removeDecorationListener(decorationListener)
-        super.onDestroyView()
-    }
-
-=======
->>>>>>> 16c37f0d
     override fun onHiddenChanged(hidden: Boolean) {
         super.onHiddenChanged(hidden)
         setMenuVisibility(!hidden)
@@ -123,17 +83,13 @@
         }
     }
 
-<<<<<<< HEAD
     protected open fun onOpenSettings() {
         if (navigator is PresentableNavigator) {
             UserSettingsBottomSheetDialogFragment().show(parentFragmentManager, "Settings")
         }
     }
 
-    fun go(locator: Locator, animated: Boolean) =
-=======
     open fun go(locator: Locator, animated: Boolean) {
->>>>>>> 16c37f0d
         navigator.go(locator, animated)
     }
 }